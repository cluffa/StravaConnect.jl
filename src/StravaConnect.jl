--- conflicted
+++ resolved
@@ -9,14 +9,8 @@
 
 export setup_user, get_or_setup_user,
     get_activity_list, get_cached_activity_list, get_cached_activity_ids,
-<<<<<<< HEAD
-    get_activity, get_cached_activity, get_cached_activity_stream,
-    reduce_subdicts!, fill_dicts!,
-    DataStream, ActivityData
-=======
     get_activity, get_activity_stream, get_cached_activity, get_cached_activity_stream,
     reduce_subdicts!, fill_dicts!
->>>>>>> e64a1994
 
 const DATA_DIR = get(ENV, "STRAVA_DATA_DIR", tempdir())
 
@@ -299,51 +293,6 @@
     return get_activity_list(u; data_dir=data_dir, force_update=force_update)
 end
 
-# struct DataStream{T}
-#     original_size::Int
-#     series_type::String
-#     resolution::String
-#     data::Vector{T}
-# end
-
-# function DataStream{T}(ds::Dict{Symbol, Any})::DataStream{T} where T
-#     if T == Tuple{Float32, Float32}
-#         return DataStream{T}(ds[:original_size], ds[:series_type], ds[:resolution], Tuple{Float32, Float32}.(ds[:data]))
-#     else
-#         return DataStream{T}(ds[:original_size], ds[:series_type], ds[:resolution], convert(Vector{T}, ds[:data]))
-#     end
-# end
-
-# mutable struct ActivityData
-#     time::Union{DataStream{Int}, Missing}
-#     distance::Union{DataStream{Float32}, Missing}
-#     latlng::Union{DataStream{Tuple{Float32, Float32}}, Missing}
-#     altitude::Union{DataStream{Float32}, Missing}
-#     velocity_smooth::Union{DataStream{Float32}, Missing}
-#     heartrate::Union{DataStream{Int32}, Missing}
-#     cadence::Union{DataStream{Int32}, Missing}
-#     watts::Union{DataStream{Int32}, Missing}
-#     temp::Union{DataStream{Int32}, Missing}
-#     moving::Union{DataStream{Bool}, Missing}
-#     grade_smooth::Union{DataStream{Float32}, Missing}
-# end
-
-# function ActivityData(d::Dict{Symbol, Any})::ActivityData
-#     return ActivityData(
-#         !haskey(d, :time) || isnothing(d[:time]) ? missing : DataStream{Int}(d[:time]),
-#         !haskey(d, :distance) || isnothing(d[:distance]) ? missing : DataStream{Float32}(d[:distance]),
-#         !haskey(d, :latlng) || isnothing(d[:latlng]) ? missing : DataStream{Tuple{Float32, Float32}}(d[:latlng]),
-#         !haskey(d, :altitude) || isnothing(d[:altitude]) ? missing : DataStream{Float32}(d[:altitude]),
-#         !haskey(d, :velocity_smooth) || isnothing(d[:velocity_smooth]) ? missing : DataStream{Float32}(d[:velocity_smooth]),
-#         !haskey(d, :heartrate) || isnothing(d[:heartrate]) ? missing : DataStream{Int32}(d[:heartrate]),
-#         !haskey(d, :cadence) || isnothing(d[:cadence]) ? missing : DataStream{Int32}(d[:cadence]),
-#         !haskey(d, :watts) || isnothing(d[:watts]) ? missing : DataStream{Int32}(d[:watts]),
-#         !haskey(d, :temp) || isnothing(d[:temp]) ? missing : DataStream{Int32}(d[:temp]),
-#         !haskey(d, :moving) || isnothing(d[:moving]) ? missing : DataStream{Bool}(d[:moving]),
-#         !haskey(d, :grade_smooth) || isnothing(d[:grade_smooth]) ? missing : DataStream{Float32}(d[:grade_smooth])
-#     )
-# end
-
 """
     get_activity(id::Int; data_dir::String = DATA_DIR, force_update::Bool = false, verbose::Bool = false, wait_on_rate_limit::Bool = true) -> Dict{Symbol, Any}
 
